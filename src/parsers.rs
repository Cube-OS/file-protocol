--- conflicted
+++ resolved
@@ -279,10 +279,6 @@
                 }
             };
 
-<<<<<<< HEAD
-            #[cfg(not(feature = "client"))]
-=======
->>>>>>> ced1db8f
             let num_chunks = match pieces.next().ok_or_else(|| {
                 ProtocolError::MissingParam("success".to_owned(), "num chunks".to_owned())
             })? {
@@ -384,24 +380,20 @@
                 remaining_chunks.push((first, last));
             }
 
-            #[cfg(feature = "client")]
-            return Ok(Some(Message::NAK(
-                channel_id,
-                hash.to_owned(),
-<<<<<<< HEAD
-                Some(remaining_chunks),                
-                num_chunks,
-=======
-                Some(remaining_chunks),
-                // num_chunks,
->>>>>>> ced1db8f
-            )));
-
-            #[cfg(not(feature = "client"))]
+            // #[cfg(feature = "client")]
+            // return Ok(Some(Message::NAK(
+            //     channel_id,
+            //     hash.to_owned(),
+            //     Some(remaining_chunks),                
+            //     num_chunks,
+            // )));
+
+            // #[cfg(not(feature = "client"))]
             return Ok(Some(Message::NAK(
                 channel_id,
                 hash.to_owned(),
                 Some(remaining_chunks),
+                // num_chunks,
             )));
         }
     }
